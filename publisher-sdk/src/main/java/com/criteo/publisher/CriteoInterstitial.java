--- conflicted
+++ resolved
@@ -35,6 +35,7 @@
 
   private static final String TAG = CriteoInterstitial.class.getSimpleName();
 
+  @Nullable
   private final InterstitialAdUnit interstitialAdUnit;
 
   /**
@@ -52,27 +53,17 @@
   @Nullable
   private CriteoInterstitialAdListener criteoInterstitialAdListener;
 
-<<<<<<< HEAD
-  @Nullable
-  private CriteoInterstitialAdDisplayListener criteoInterstitialAdDisplayListener;
-
   /**
    * Used by server side bidding and in-house auction
    */
-  public CriteoInterstitial(@SuppressWarnings("unused") @NonNull Context context) {
-    this(context, null);
+  public CriteoInterstitial() {
+    this(null);
   }
 
   /**
    * Used by Standalone
    */
-  public CriteoInterstitial(
-      @SuppressWarnings("unused") @NonNull Context context,
-      InterstitialAdUnit interstitialAdUnit
-  ) {
-=======
   public CriteoInterstitial(InterstitialAdUnit interstitialAdUnit) {
->>>>>>> 2feafa49
     this(interstitialAdUnit, null);
   }
 
@@ -91,15 +82,6 @@
     this.criteoInterstitialAdListener = criteoInterstitialAdListener;
   }
 
-<<<<<<< HEAD
-  public void setCriteoInterstitialAdDisplayListener(
-      @Nullable CriteoInterstitialAdDisplayListener criteoInterstitialAdDisplayListener
-  ) {
-    this.criteoInterstitialAdDisplayListener = criteoInterstitialAdDisplayListener;
-  }
-
-=======
->>>>>>> 2feafa49
   public void loadAd() {
     if (!DependencyProvider.getInstance().isApplicationSet()) {
       Log.w(TAG, "Calling CriteoInterstitial#loadAd with a null application");
@@ -138,7 +120,6 @@
       return;
     }
 
-    getOrCreateController().notifyFor(CriteoListenerCode.VALID);
     getOrCreateController().fetchCreativeAsync(displayData);
   }
 
